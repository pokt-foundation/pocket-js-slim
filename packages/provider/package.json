--- conflicted
+++ resolved
@@ -32,14 +32,10 @@
     "typescript": "^4.5.5"
   },
   "dependencies": {
-<<<<<<< HEAD
     "debug": "^4.3.3",
-    "isomorphic-unfetch": "^3.1.0"
-=======
     "@pokt-foundation/pocketjs-abstract-provider": "workspace:*",
     "abort-controller": "^3.0.0",
     "isomorphic-unfetch": "^3.1.0",
     "undici": "^5.0.0"
->>>>>>> c14dc64c
   }
 }