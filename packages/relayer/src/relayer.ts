--- conflicted
+++ resolved
@@ -199,13 +199,10 @@
     path = '',
     pocketAAT,
     session,
-<<<<<<< HEAD
-=======
     options = {
       retryAttempts: 0,
       rejectSelfSignedCertificates: false,
     },
->>>>>>> c14dc64c
   }: {
     data: string
     blockchain: string
