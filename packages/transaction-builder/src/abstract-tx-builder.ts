import {
  MsgProtoAppStake,
  MsgProtoAppUnstake,
  MsgProtoNodeStakeTx,
  MsgProtoNodeUnjail,
  MsgProtoNodeUnstake,
  MsgProtoSend,
} from './models/msgs'
import {
  RawTxRequest,
  TransactionResponse,
} from '@pokt-foundation/pocketjs-types'
import { TxMsg } from './models/'

export type ChainID = 'mainnet' | 'testnet' | 'localnet'

export abstract class AbstractBuilder {
  /**
   * Gets the current chain ID this Transaction Builder has been initialized for.
   * @returns {ChainID} - 'mainnet', 'localnet', or 'testnet'.
   */
  abstract getChainID(): ChainID

  /**
   * Sets the chainID to one of the supported networks.
   */
  abstract setChainID(id: ChainID): void

  /**
   * Signs and creates a transaction object that can be submitted to the network given the parameters and called upon Msgs.
   * Will empty the msg list after succesful creation
   * @param {string} fee - The amount to pay as a fee for executing this transaction, in uPOKT (1 POKT = 1*10^6 uPOKT).
   * @param {string} memo - The memo field for this account
   * @returns {Promise<RawTxRequest>} - A Raw transaction Request which can be sent over the network.
   */
  abstract createTransaction({
    fee,
    memo,
    txMsg,
  }: {
    fee?: string | bigint
    memo?: string
    txMsg: TxMsg
  }): Promise<RawTxRequest>

  /**
   * Submit receives a valid transaction message, creates a Raw Transaction Request and sends it over the network.
   * @param {string} fee - The amount to pay as a fee for executing this transaction, in uPOKT (1 POKT = 1*10^6 uPOKT).
   * @param {string} memo - The memo field for this account
   * @param {TxMsg} txMsg - The transaction message to use for creating the RawTxRequest that will be sent over the network.
   * @returns {Promise<TransactionResponse>} - The Transaction Response from the network, containing the transaction hash.
   */
  abstract submit({
    fee,
    memo,
    txMsg,
  }: {
    fee?: string | bigint
    memo?: string
    txMsg: TxMsg
  }): Promise<TransactionResponse>

  /**
   * Submit receives an already made Raw Transaction Request and sends it over the network.
   * @param {RawTxRequest} tx - The Raw Transaction Request use for creating the RawTxRequest that will be sent over the network.
   * @returns {Promise<TransactionResponse>} - The Transaction Response from the network, containing the transaction hash.
   */
  abstract submitRawTransaction(tx: RawTxRequest): Promise<TransactionResponse>

  /**
   * Adds a MsgSend TxMsg for this transaction
   * @param {string} fromAddress - Origin address
   * @param {string} toAddress - Destination address
   * @param {string} amount - Amount to be sent, needs to be a valid number greater than 1 uPOKT.
   * @returns {MsgProtoSend} - The unsigned Send message.
   */
  abstract send({
    fromAddress,
    toAddress,
    amount,
  }: {
    fromAddress: string
    toAddress: string
    amount: string
  }): MsgProtoSend
  /**
   * Adds a MsgAppStake TxMsg for this transaction
   * @param {string} appPubKey - Application Public Key
   * @param {string[]} chains - Network identifier list to be requested by this app
   * @param {string} amount - the amount to stake, must be greater than or equal to 1 POKT
   * @returns {MsgProtoAppStake} - The unsigned App Stake message.
   */
  abstract appStake({
    appPubKey,
    chains,
    amount,
  }: {
    appPubKey: string
    chains: string[]
    amount: string
  }): MsgProtoAppStake

  /**
   * Adds a MsgBeginAppUnstake TxMsg for this transaction
   * @param {string} address - Address of the Application to unstake for
   * @returns {MsgProtoAppUnstake} - The unsigned App Unstake message.
   */
  abstract appUnstake(address: string): MsgProtoAppUnstake

  /**
   * Adds a NodeStake TxMsg for this transaction
   * @param {string} nodePubKey - Node Public key
   * @param {string} outputAddress - The address that the coins will be sent to when the node is unstaked
   * @param {string[]} chains - Network identifier list to be serviced by this node
   * @param {string} amount - the amount to stake, must be greater than or equal to 1 POKT
   * @param {URL} serviceURL - Node service url
   * @returns {MsgProtoNodeStakeTx} - The unsigned Node Stake message.
   */
<<<<<<< HEAD
  abstract nodeStake(
    nodePubKey: string,
    outputAddress: string,
    chains: string[],
    amount: string,
=======
  abstract nodeStake({
    nodePubKey,
    chains,
    amount,
    serviceURL,
  }: {
    nodePubKey: string
    chains: string[]
    amount: string
>>>>>>> db3b192e
    serviceURL: URL
  }): MsgProtoNodeStakeTx

  /**
   * Adds a MsgBeginUnstake TxMsg for this transaction
   * @param {string} nodeAddress - Address of the Node to unstake for
   * @param {string} signerAddress - The address that the coins will be sent to when the node is unstaked. Must be the same address entered when the node was staked
   * @returns {MsgProtoNodeUnstake} - The unsigned Node Unstake message.
   */
  abstract nodeUnstake(
    nodeAddress: string,
    signerAddress: string
  ): MsgProtoNodeUnstake

  /**
   * Adds a MsgUnjail TxMsg for this transaction
   * @param {string} nodeAddress - Address of the Node to unjail
   * @returns {MsgProtoNodeUnjail} - The unsigned Node Unjail message.
   */
  abstract nodeUnjail(
    nodeAddress: string,
    signerAddress: string
  ): MsgProtoNodeUnjail
}<|MERGE_RESOLUTION|>--- conflicted
+++ resolved
@@ -116,23 +116,17 @@
    * @param {URL} serviceURL - Node service url
    * @returns {MsgProtoNodeStakeTx} - The unsigned Node Stake message.
    */
-<<<<<<< HEAD
-  abstract nodeStake(
-    nodePubKey: string,
-    outputAddress: string,
-    chains: string[],
-    amount: string,
-=======
   abstract nodeStake({
     nodePubKey,
+    outputAddress,
     chains,
     amount,
     serviceURL,
   }: {
     nodePubKey: string
+    outputAddress: string
     chains: string[]
     amount: string
->>>>>>> db3b192e
     serviceURL: URL
   }): MsgProtoNodeStakeTx
 
