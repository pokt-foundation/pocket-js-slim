import { Buffer } from 'buffer'
import {
  MsgProtoAppStake,
  MsgProtoAppUnstake,
  MsgProtoNodeStakeTx,
  MsgProtoNodeUnjail,
  MsgProtoNodeUnstake,
  MsgProtoSend,
} from './models/msgs'
import { AbstractProvider } from '@pokt-foundation/pocketjs-abstract-provider'
import { KeyManager } from '@pokt-foundation/pocketjs-signer'
import {
  RawTxRequest,
  TransactionResponse,
} from '@pokt-foundation/pocketjs-types'
import { TxEncoderFactory } from './factory/tx-encoder-factory'
import { CoinDenom, TxMsg, TxSignature } from './models/'
import { InvalidChainIDError, NoProviderError, NoSignerError } from './errors'
import { AbstractBuilder } from './abstract-tx-builder'

export type ChainID = 'mainnet' | 'testnet' | 'localnet'

// Default Pocket Base fee.
// Using anything above 10k uPOKT means overpaying--there is no reason to do so,
// as the chain is merely focused on utility. No profit is gained by ordering txs
// in a block in a certain way.
export const DEFAULT_BASE_FEE = '10000'

/**
 * A Transaction builder lets you create transaction messages, sign them, and send them over the network.
 * Requires a properly initialized Provider and Signer to work.
 */
export class TransactionBuilder implements AbstractBuilder {
  private provider: AbstractProvider
  private signer: KeyManager
  private chainID: ChainID

  constructor({
    provider,
    signer,
    chainID = 'mainnet',
  }: {
    provider: AbstractProvider
    signer: KeyManager
    chainID: ChainID
  }) {
    if (!provider) {
      throw new NoProviderError('Please add a provider.')
    }
    if (!signer) {
      throw new NoSignerError('Please add a signer.')
    }

    this.provider = provider
    this.signer = signer
    this.chainID = chainID
  }

  /**
   * Gets the current chain ID this Transaction Builder has been initialized for.
   * @returns {ChainID} - 'mainnet', 'localnet', or 'testnet'.
   */
  public getChainID(): ChainID {
    return this.chainID
  }

  /**
   * Sets the chainID to one of the supported networks.
   */
  public setChainID(id: ChainID): void {
    if (id === 'mainnet' || id === 'testnet' || id === 'localnet') {
      this.chainID = id
    } else {
      throw new InvalidChainIDError(
        `Invalid ChainID. Must be "mainnet", "testnet", or "localnet".`
      )
    }
  }
  /**
   * Signs and creates a transaction object that can be submitted to the network given the parameters and called upon Msgs.
   * Will empty the msg list after succesful creation
   * @param {string} fee - The amount to pay as a fee for executing this transaction, in uPOKT (1 POKT = 1*10^6 uPOKT).
   * @param {string} memo - The memo field for this account
   * @returns {Promise<RawTxRequest>} - A Raw transaction Request which can be sent over the network.
   */
  public async createTransaction({
    fee = DEFAULT_BASE_FEE,
    memo = '',
    txMsg,
  }: {
    fee?: string | bigint
    memo?: string
    txMsg: TxMsg
  }): Promise<RawTxRequest> {
    // Let's make sure txMsg is defined.
    if (!txMsg) {
      throw new Error('txMsg should be defined.')
    }

    const entropy = Number(
      BigInt(Math.floor(Math.random() * Number.MAX_SAFE_INTEGER)).toString()
    ).toString()

    const signer = TxEncoderFactory.createEncoder(
      entropy,
      this.chainID,
      txMsg,
      fee.toString(),
      CoinDenom.Upokt,
      memo
    )

    const bytesToSign = signer.marshalStdSignDoc()

    const txBytes = await this.signer.sign(bytesToSign.toString('hex'))

    const marshalledTx = new TxSignature(
      Buffer.from(this.signer.getPublicKey(), 'hex'),
      Buffer.from(txBytes, 'hex')
    )

    const rawHexBytes = signer.marshalStdTx(marshalledTx).toString('hex')

    return new RawTxRequest(this.signer.getAddress(), rawHexBytes)
  }

  /**
   * Submit receives a valid transaction message, creates a Raw Transaction Request and sends it over the network.
   * @param {string} fee - The amount to pay as a fee for executing this transaction, in uPOKT (1 POKT = 1*10^6 uPOKT).
   * @param {string} memo - The memo field for this account
   * @param {TxMsg} txMsg - The transaction message to use for creating the RawTxRequest that will be sent over the network.
   * @returns {Promise<TransactionResponse>} - The Transaction Response from the network, containing the transaction hash.
   */
  public async submit({
    fee = DEFAULT_BASE_FEE,
    memo = '',
    txMsg,
  }: {
    fee?: string | bigint
    memo?: string
    txMsg: TxMsg
  }): Promise<TransactionResponse> {
    const tx = await this.createTransaction({ fee, memo, txMsg })

    return await this.provider.sendTransaction(tx)
  }

  /**
   * Submit receives an already made Raw Transaction Request and sends it over the network.
   * @param {RawTxRequest} tx - The Raw Transaction Request use for creating the RawTxRequest that will be sent over the network.
   * @returns {Promise<TransactionResponse>} - The Transaction Response from the network, containing the transaction hash.
   */
  public async submitRawTransaction(
    tx: RawTxRequest
  ): Promise<TransactionResponse> {
    return await this.provider.sendTransaction(tx)
  }

  /**
   * Adds a MsgSend TxMsg for this transaction
   * @param {string} fromAddress - Origin address
   * @param {string} toAddress - Destination address
   * @param {string} amount - Amount to be sent, needs to be a valid number greater than 1 uPOKT.
   * @returns {MsgProtoSend} - The unsigned Send message.
   */
  public send({
    fromAddress = this.signer.getAddress(),
    toAddress,
    amount,
  }: {
    fromAddress?: string
    toAddress: string
    amount: string
  }): MsgProtoSend {
    return new MsgProtoSend(fromAddress, toAddress, amount)
  }

  /**
   * Adds a MsgAppStake TxMsg for this transaction
   * @param {string} appPubKey - Application Public Key
   * @param {string[]} chains - Network identifier list to be requested by this app
   * @param {string} amount - the amount to stake, must be greater than or equal to 1 POKT
   * @returns {MsgProtoAppStake} - The unsigned App Stake message.
   */
  public appStake({
    appPubKey,
    chains,
    amount,
  }: {
    appPubKey: string
    chains: string[]
    amount: string
  }): MsgProtoAppStake {
    return new MsgProtoAppStake(appPubKey, chains, amount)
  }

  /**
   * Adds a MsgBeginAppUnstake TxMsg for this transaction
   * @param {string} address - Address of the Application to unstake for
   * @returns {MsgProtoAppUnstake} - The unsigned App Unstake message.
   */
  public appUnstake(address: string): MsgProtoAppUnstake {
    return new MsgProtoAppUnstake(address)
  }

  /**
   * Adds a NodeStake TxMsg for this transaction
   * @param {string} nodePubKey - Node Public key
   * @param {string} outputAddress - The address that the coins will be sent to when the node is unstaked
   * @param {string[]} chains - Network identifier list to be serviced by this node
   * @param {string} amount - the amount to stake, must be greater than or equal to 1 POKT
   * @param {URL} serviceURL - Node service url
   * @returns {MsgProtoNodeStakeTx} - The unsigned Node Stake message.
   */
<<<<<<< HEAD
  public nodeStake(
    nodePubKey: string,
    outputAddress: string,
    chains: string[],
    amount: string,
    serviceURL: URL
  ): MsgProtoNodeStakeTx {
    return new MsgProtoNodeStakeTx(
      nodePubKey,
      outputAddress,
      chains,
      amount,
      serviceURL
    )
=======
  public nodeStake({
    nodePubKey,
    chains,
    amount,
    serviceURL,
  }: {
    nodePubKey: string
    chains: string[]
    amount: string
    serviceURL: URL
  }): MsgProtoNodeStakeTx {
    return new MsgProtoNodeStakeTx(nodePubKey, chains, amount, serviceURL)
>>>>>>> db3b192e
  }

  /**
   * Adds a MsgBeginUnstake TxMsg for this transaction
   * @param {string} nodeAddress - Address of the Node to unstake for
   * @param {string} signerAddress - The address that the coins will be sent to when the node is unstaked. Must be the same address entered when the node was staked
   * @returns {MsgProtoNodeUnstake} - The unsigned Node Unstake message.
   */
  public nodeUnstake(
    nodeAddress: string,
    signerAddress: string
  ): MsgProtoNodeUnstake {
    return new MsgProtoNodeUnstake(nodeAddress, signerAddress)
  }

  /**
   * Adds a MsgUnjail TxMsg for this transaction
   * @param {string} nodeAddress - Address of the Node to unjail
   * @param {string} signerAddress - The address of where the coins will be sent to when the node is unstaked (if it is ever). Necessary to unjail the node
   * @returns {MsgProtoNodeUnjail} - The unsigned Node Unjail message.
   */
  public nodeUnjail(
    nodeAddress: string,
    signerAddress: string
  ): MsgProtoNodeUnjail {
    return new MsgProtoNodeUnjail(nodeAddress, signerAddress)
  }
}<|MERGE_RESOLUTION|>--- conflicted
+++ resolved
@@ -212,14 +212,19 @@
    * @param {URL} serviceURL - Node service url
    * @returns {MsgProtoNodeStakeTx} - The unsigned Node Stake message.
    */
-<<<<<<< HEAD
-  public nodeStake(
-    nodePubKey: string,
-    outputAddress: string,
-    chains: string[],
-    amount: string,
+  public nodeStake({
+    nodePubKey,
+    outputAddress,
+    chains,
+    amount,
+    serviceURL,
+  }: {
+    nodePubKey: string
+    outputAddress: string
+    chains: string[]
+    amount: string
     serviceURL: URL
-  ): MsgProtoNodeStakeTx {
+  }): MsgProtoNodeStakeTx {
     return new MsgProtoNodeStakeTx(
       nodePubKey,
       outputAddress,
@@ -227,20 +232,6 @@
       amount,
       serviceURL
     )
-=======
-  public nodeStake({
-    nodePubKey,
-    chains,
-    amount,
-    serviceURL,
-  }: {
-    nodePubKey: string
-    chains: string[]
-    amount: string
-    serviceURL: URL
-  }): MsgProtoNodeStakeTx {
-    return new MsgProtoNodeStakeTx(nodePubKey, chains, amount, serviceURL)
->>>>>>> db3b192e
   }
 
   /**
